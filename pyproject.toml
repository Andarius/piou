[project]
name = "piou"
version = "0.24.0"
description = "A CLI toolkit"
authors = [{ name = "Julien Brayere", email = "julien.brayere@obitrain.com" }]
license = "MIT"
readme = "README.md"
homepage = "https://github.com/andarius/piou"
repository = "https://github.com/andarius/piou"
keywords = ["cli"]
classifiers = [
    "Environment :: Console",
    "Operating System :: OS Independent",
    "Programming Language :: Python :: 3 :: Only",
    "Programming Language :: Python :: 3.10",
    "Programming Language :: Python :: 3.11",
    "Programming Language :: Python :: 3.12",
    "Programming Language :: Python :: 3.13",
    "Programming Language :: Python :: 3.14"
]
include = [
    "LICENSE",
]
requires-python = ">=3.10"

dependencies = [
    "typing-extensions>=4.4.0",
    "rich>=10.11.0,<15.0",
]

[project.optional-dependencies]
<<<<<<< HEAD
tui = [
    "textual>=0.40.0",
]
=======
raw = []
>>>>>>> 7c21aa27

[dependency-groups]
dev = [
    "textual>=0.40.0",
    "textual-dev>=1.0.0",
    "pre-commit>=4.3.0",
    "pyright>=1.1.407",
    "pytest>=8.4.1",
    "pytest-asyncio>=0.24.0",
    "pytest-cov>=6.2.1",
    "pytest-textual-snapshot>=1.0.0",
    "ruff>=0.14.4",
]

docs = [
    "mkdocs-material>=9.5.0",
]

bump = [
    "commitizen>=4.9.1",
]


[build-system]
requires = ["hatchling"]
build-backend = "hatchling.build"

[tool.pytest.ini_options]
addopts = "--cov=piou -s -q -x --no-cov-on-fail"
asyncio_mode = "auto"
testpaths = [
    "tests"
]
python_files = "*.py"


[tool.pyright]
include = ["piou", "examples", "tests"]
exclude = []

pythonVersion = "3.13"
pythonPlatform = "Linux"


[tool.ruff]
line-length = 120
target-version = "py312"

[tool.ruff.lint.per-file-ignores]
"__init__.py" = [
    # imported but unused
    "F401",
    # unable to detect undefined names
    "F403",
    #
    "F405"
]
"conftest.py" = [
    # unable to detect undefined names
    "F403",
    #
    "F405"
]



[tool.commitizen]
name = "cz_conventional_commits"
version = "0.24.0"
tag_format = "$version"
version_files = [
    "pyproject.toml:version"
]
bump_message = "release $current_version → $new_version [skip ci]"<|MERGE_RESOLUTION|>--- conflicted
+++ resolved
@@ -29,13 +29,11 @@
 ]
 
 [project.optional-dependencies]
-<<<<<<< HEAD
+raw = []
+
 tui = [
     "textual>=0.40.0",
 ]
-=======
-raw = []
->>>>>>> 7c21aa27
 
 [dependency-groups]
 dev = [
