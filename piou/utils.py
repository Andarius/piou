--- conflicted
+++ resolved
@@ -130,9 +130,6 @@
     _all_hints = {}
     for v in fn_parameters.values():
         _value = hints.get(v.name)
-<<<<<<< HEAD
-=======
-
         # Check for Derived in Annotated type hint (Annotated[T, Derived(...)])
         if _value is not None and get_origin(_value) is Annotated:
             args = get_args(_value)
@@ -142,7 +139,6 @@
                     # Keep the full Annotated type - extraction happens in extract_function_info
                     break
 
->>>>>>> 5a2ad6fe
         # Handle legacy syntax: no type hint but Derived in default value
         if _value is None and isinstance(v.default, CommandDerivedOption):
             try:
